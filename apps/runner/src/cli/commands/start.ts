--- conflicted
+++ resolved
@@ -171,20 +171,14 @@
 
   const sharedSecret = config.broker?.secret || 'dev-secret';
 
-<<<<<<< HEAD
   // Hook up service manager output to log file (for child process logs)
   serviceManager.on('service:output', (name, output, stream) => {
     logFileManager.write(name, output.trim(), stream);
   });
 
-  // Disable all verbose logging in child processes and runner
-  process.env.DEBUG_BUILD = '0';
-  process.env.SILENT_MODE = '1';
-=======
-  // Enable debug logging for runner events
-  process.env.DEBUG_BUILD = '1'; // Changed from '0' to enable logging
-  // SILENT_MODE removed - we want to see logs
->>>>>>> 1105c018
+  // Enable debug logging for runner events - logs will be captured by LogFileManager
+  process.env.DEBUG_BUILD = '1';
+  process.env.SILENT_MODE = '1'; // Keep silent mode for TUI, logs go to file
 
   // Clear screen for clean TUI start
   console.clear();
