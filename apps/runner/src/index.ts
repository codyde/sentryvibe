--- conflicted
+++ resolved
@@ -1044,12 +1044,9 @@
   const MAX_RECONNECT_DELAY = 30000; // 30 seconds max
   const MAX_RECONNECT_ATTEMPTS = 50; // ~30 minutes of reconnection attempts
   const PING_INTERVAL = 30000; // Ping every 30 seconds
-<<<<<<< HEAD
   const PONG_TIMEOUT = 45000; // 45 seconds (1.5x ping interval)
   const CONNECTION_HANDSHAKE_TIMEOUT = 10000; // 10 second connection timeout
   let lastPongReceived = Date.now();
-=======
->>>>>>> c496728d
 
   function assertNever(value: never): never {
     throw new Error(`Unhandled runner command: ${JSON.stringify(value)}`);
@@ -1275,11 +1272,6 @@
             });
           });
 
-<<<<<<< HEAD
-          // Log successful start (port already in database from API route)
-          if (allocatedPort) {
-            log(`✅ Dev server started for project ${command.projectId} on port ${allocatedPort}`);
-=======
           // Run health check if port is allocated
           if (allocatedPort) {
             log(`🔍 Running health check for port ${allocatedPort}...`);
@@ -1307,7 +1299,6 @@
           } else {
             // No port allocated - just log spawn
             log(`✅ Dev server process spawned for project ${command.projectId}`);
->>>>>>> c496728d
           }
 
         } catch (error) {
@@ -2300,17 +2291,10 @@
     // Stop all running dev servers and cleanup tunnels
     const { stopAllDevServers } = await import('./lib/process-manager.js');
     
-<<<<<<< HEAD
-    // Stop all dev server processes
-    stopAllDevServers();
-
-    // Cleanup all tunnels (no need to track ports individually)
-=======
     // Stop all dev server processes (this also handles tunnel cleanup per-process)
     await stopAllDevServers(tunnelManager);
 
     // Final cleanup of any remaining tunnels
->>>>>>> c496728d
     await tunnelManager.closeAll();
 
     // Flush Sentry events before exiting
